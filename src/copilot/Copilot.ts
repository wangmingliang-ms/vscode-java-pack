import { LanguageModelChatMessage, LanguageModelChatUserMessage, LanguageModelChatAssistantMessage, lm, Disposable, CancellationToken, LanguageModelChatRequestOptions } from "vscode";
import { instrumentSimpleOperation, sendInfo } from "vscode-extension-telemetry-wrapper";
import { logger } from "./utils";

export default class Copilot {
    public static readonly DEFAULT_END_MARK = '<|endofresponse|>';
    public static readonly DEFAULT_MAX_ROUNDS = 10;
    public static readonly DEFAULT_MODEL = 'copilot-gpt-4';
    public static readonly DEFAULT_MODEL_OPTIONS: LanguageModelChatRequestOptions = { modelOptions: {} };
    public static readonly NOT_CANCELLABEL: CancellationToken = { isCancellationRequested: false, onCancellationRequested: () => Disposable.from() };

    public constructor(
        private readonly systemMessagesOrSamples: LanguageModelChatMessage[],
        private readonly model: string = Copilot.DEFAULT_MODEL,
        private readonly modelOptions: LanguageModelChatRequestOptions = Copilot.DEFAULT_MODEL_OPTIONS,
        private readonly maxRounds: number = Copilot.DEFAULT_MAX_ROUNDS,
        private readonly endMark: string = Copilot.DEFAULT_END_MARK
    ) {
    }

    private async doSend(
        userMessage: string,
        modelOptions: LanguageModelChatRequestOptions = Copilot.DEFAULT_MODEL_OPTIONS,
        cancellationToken: CancellationToken = Copilot.NOT_CANCELLABEL
    ): Promise<string> {
        let answer: string = '';
        let rounds: number = 0;
        const messages = [...this.systemMessagesOrSamples];
        const _send = async (message: string): Promise<boolean> => {
            rounds++;
            logger.info(`User: \n`, message);
            messages.push(new LanguageModelChatUserMessage(message));
            logger.info('Copilot: thinking...');

            let rawAnswer: string = '';
            try {
                const response = await lm.sendChatRequest(this.model, messages, modelOptions ?? this.modelOptions, cancellationToken);
                for await (const item of response.stream) {
                    rawAnswer += item;
                }
            } catch (e) {
                logger.error(`Failed to send request to copilot`, e);
                throw new Error(`Failed to send request to copilot: ${e}`);
            }
            messages.push(new LanguageModelChatAssistantMessage(rawAnswer));
            logger.info(`Copilot: \n`, rawAnswer);
            answer += rawAnswer;
            return answer.trim().endsWith(this.endMark);
        };
        let complete: boolean = await _send(userMessage);
        while (!complete && rounds < this.maxRounds) {
            complete = await _send('continue where you left off.');
        }
        logger.debug('rounds', rounds);
<<<<<<< HEAD
        sendInfo('java.copilot.sendRequest.rounds', { rounds: rounds });
=======
        sendInfo('java.copilot.sendRequest', { rounds: rounds });
>>>>>>> 1e5373ea
        return answer.replace(this.endMark, "");
    }

    public async send(
        userMessage: string,
        modelOptions: LanguageModelChatRequestOptions = Copilot.DEFAULT_MODEL_OPTIONS,
        cancellationToken: CancellationToken = Copilot.NOT_CANCELLABEL
    ): Promise<string> {
        return instrumentSimpleOperation("java.copilot.sendRequest", this.doSend.bind(this))(userMessage, modelOptions, cancellationToken);
    }
}<|MERGE_RESOLUTION|>--- conflicted
+++ resolved
@@ -52,11 +52,7 @@
             complete = await _send('continue where you left off.');
         }
         logger.debug('rounds', rounds);
-<<<<<<< HEAD
-        sendInfo('java.copilot.sendRequest.rounds', { rounds: rounds });
-=======
         sendInfo('java.copilot.sendRequest', { rounds: rounds });
->>>>>>> 1e5373ea
         return answer.replace(this.endMark, "");
     }
 
